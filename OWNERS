--- conflicted
+++ resolved
@@ -1,11 +1,8 @@
 reviewers:
 - dlong-1
 - colton-nicotera
-<<<<<<< HEAD
+- sophiaxu0424
 - shadman2606
-=======
-- sophiaxu0424
->>>>>>> e51962c0
 approvers:
 - rbmateescu
 - kuanf